<<<<<<< HEAD
name: Dev.to Mirror

on:
  schedule:
    - cron: "38 13 * * 3"   # runs weekly Wed at 13:38 UTC (09:38 AM EDT)
  workflow_dispatch: {}

permissions:
  pages: write
  id-token: write
  contents: read

concurrency:
  group: ${{ github.workflow }}-${{ github.ref }}
  cancel-in-progress: true
=======
name: Generate and Publish Dev.to Mirror Site

on:
  schedule:
    - cron: "40 13 * * 3"  # At 09:40 EDT every Wednesday; change to 14 for EST when applicable
  workflow_dispatch:
    inputs:
      force_full_regen:
        description: 'Force full regeneration (fetch all posts instead of incremental)'
        required: false
        default: 'false'
        type: choice
        options:
          - 'false'
          - 'true'

permissions:
  contents: write
  pages: write
  id-token: write
>>>>>>> fc958195

jobs:
  build:
    # Run on the repository's default branches and manual dispatches. We no longer
    # special-case `gh-pages` because we deploy via the Pages actions (artifact
    # + API) rather than pushing to the branch directly.
    runs-on: ubuntu-latest
    timeout-minutes: 15
    steps:
      - uses: actions/checkout@v5
        with:
          fetch-depth: 0

      - name: Setup Python
        uses: actions/setup-python@v6
        with:
          python-version: "3.11"
          cache: 'pip'

      - name: Upgrade pip
        run: python -m pip install --upgrade pip

      - name: Cache pip dependencies
        uses: actions/cache@v4
        with:
          path: ~/.cache/pip
          key: ${{ runner.os }}-pip-${{ hashFiles('**/pyproject.toml') }}
          restore-keys: |
            ${{ runner.os }}-pip-

      - name: Install dependencies
<<<<<<< HEAD
        # Use pip to install the package in editable mode instead of running
        # an external install script. This avoids executing remote shell code.
        run: python -m pip install -e .
=======
        run: |
          python -m pip install --upgrade pip
          pip install -e .
>>>>>>> fc958195

      - name: Generate site
        env:
          DEVTO_USERNAME: ${{ vars.DEVTO_USERNAME }}  # single variable only
          PAGES_REPO: ${{ github.repository }}        # "username/repo"
          FORCE_FULL_REGEN: ${{ github.event.inputs.force_full_regen || 'false' }}  # Incremental by default
        run: python scripts/generate_site.py
      # Use official GitHub Pages actions to deploy the generated site as an artifact
      # This avoids manual gh-pages branch management and uses the Pages API.
      - name: Configure GitHub Pages
        uses: actions/configure-pages@v3

<<<<<<< HEAD
      - name: Upload Pages artifact
        uses: actions/upload-pages-artifact@v1
        with:
          path: |
            .nojekyll
            index.html
            comments.txt
            robots.txt
            sitemap.xml
            posts
            posts_data.json
            scripts

      - name: Deploy to GitHub Pages
        uses: actions/deploy-pages@v1

# Generated with the help of ChatGPT and GitHub Copilot.
=======
      - name: Commit & push to gh-pages
        env:
          DEVTO_USERNAME: ${{ vars.DEVTO_USERNAME }}
          PAGES_REPO: ${{ github.repository }}
        run: |
          git config user.name "ci-bot"
          git config user.email "actions@users.noreply.github.com"
          git add -A
          git commit -m "chore: auto-publish dev.to mirror" || echo "No changes"
          # Safer publish flow: copy generated site to a temp dir, switch to gh-pages
          # branch (create if missing), copy generated files (only posts/comments),
          # merge posts_data.json, regenerate index/sitemap, commit and push.
          set -e
          TMPDIR="$(mktemp -d)"
          echo "Copying generated site to temporary dir: $TMPDIR"
          # Copy required artifacts; fail loudly if required ones are missing
          cp -R .nojekyll index.html comments.txt robots.txt sitemap.xml posts posts_data.json scripts "$TMPDIR/"
          # Optional artifacts
          if [ -d comments ]; then cp -R comments "$TMPDIR/"; fi
          if [ -f last_run.txt ]; then cp last_run.txt "$TMPDIR/"; fi
          echo "TMPDIR contents:"
          ls -la "$TMPDIR" || true

          # Ensure we have the remote branch info
          git fetch --all --prune || true

          if git rev-parse --verify origin/gh-pages >/dev/null 2>&1; then
            echo "gh-pages exists on remote, checking out"
            git checkout gh-pages
            git reset --hard origin/gh-pages
          else
            echo "gh-pages does not exist, creating orphan branch"
            git checkout --orphan gh-pages
            # leave working tree empty for now
            git rm -rf .
          fi

          # Copy the generated posts and comment pages only; do NOT overwrite index.html or sitemap.xml
          # This preserves older posts that are no longer available from the Dev.to API pagination.
          cp -R "$TMPDIR"/posts ./
          cp -R "$TMPDIR"/comments ./
          # Persist last_run.txt so incremental updates work across runs
          if [ -f "$TMPDIR/last_run.txt" ]; then
            cp "$TMPDIR/last_run.txt" ./last_run.txt
          fi

          # Save the freshly-generated posts_data.json as a separate file so we can merge
          if [ -f "$TMPDIR/posts_data.json" ]; then
            cp "$TMPDIR/posts_data.json" posts_data_new.json
          fi

          # Copy helper scripts into the gh-pages working tree and run the renderer from the checkout root.
          # Running from the checkout root ensures the renderer's ROOT (.) points at the gh-pages tree
          # so posts/ and comments/ are resolved correctly and we don't accidentally run code from TMPDIR.
          if [ -d "$TMPDIR/scripts" ]; then
            cp -R "$TMPDIR/scripts" ./
          fi

          if [ -f "scripts/render_index_sitemap.py" ]; then
            python scripts/render_index_sitemap.py
          else
            echo "Warning: scripts/render_index_sitemap.py not found in working tree; skipping index/sitemap regeneration" >&2
          fi

          git add -A
          git commit -m "chore: publish generated site to gh-pages" || echo "No changes to commit"
          git push origin gh-pages
>>>>>>> fc958195
<|MERGE_RESOLUTION|>--- conflicted
+++ resolved
@@ -1,20 +1,3 @@
-<<<<<<< HEAD
-name: Dev.to Mirror
-
-on:
-  schedule:
-    - cron: "38 13 * * 3"   # runs weekly Wed at 13:38 UTC (09:38 AM EDT)
-  workflow_dispatch: {}
-
-permissions:
-  pages: write
-  id-token: write
-  contents: read
-
-concurrency:
-  group: ${{ github.workflow }}-${{ github.ref }}
-  cancel-in-progress: true
-=======
 name: Generate and Publish Dev.to Mirror Site
 
 on:
@@ -35,7 +18,10 @@
   contents: write
   pages: write
   id-token: write
->>>>>>> fc958195
+
+concurrency:
+  group: ${{ github.workflow }}-${{ github.ref }}
+  cancel-in-progress: true
 
 jobs:
   build:
@@ -67,15 +53,9 @@
             ${{ runner.os }}-pip-
 
       - name: Install dependencies
-<<<<<<< HEAD
-        # Use pip to install the package in editable mode instead of running
-        # an external install script. This avoids executing remote shell code.
-        run: python -m pip install -e .
-=======
         run: |
           python -m pip install --upgrade pip
           pip install -e .
->>>>>>> fc958195
 
       - name: Generate site
         env:
@@ -88,25 +68,6 @@
       - name: Configure GitHub Pages
         uses: actions/configure-pages@v3
 
-<<<<<<< HEAD
-      - name: Upload Pages artifact
-        uses: actions/upload-pages-artifact@v1
-        with:
-          path: |
-            .nojekyll
-            index.html
-            comments.txt
-            robots.txt
-            sitemap.xml
-            posts
-            posts_data.json
-            scripts
-
-      - name: Deploy to GitHub Pages
-        uses: actions/deploy-pages@v1
-
-# Generated with the help of ChatGPT and GitHub Copilot.
-=======
       - name: Commit & push to gh-pages
         env:
           DEVTO_USERNAME: ${{ vars.DEVTO_USERNAME }}
@@ -173,5 +134,4 @@
 
           git add -A
           git commit -m "chore: publish generated site to gh-pages" || echo "No changes to commit"
-          git push origin gh-pages
->>>>>>> fc958195
+          git push origin gh-pages