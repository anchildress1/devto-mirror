--- conflicted
+++ resolved
@@ -69,13 +69,8 @@
 
     return long_descriptions, missing_descriptions
 
-<<<<<<< HEAD
-def generate_report(long_descriptions, missing_descriptions):
-    """Generate a formatted report"""
-=======
 
 def print_summary(long_descriptions, missing_descriptions):
->>>>>>> fc958195
     print("\n" + "=" * 80)
     print("POST DESCRIPTION ANALYSIS REPORT")
     print("=" * 80)
@@ -84,49 +79,6 @@
     print(f"Posts with descriptions exceeding 140-145 characters: {len(long_descriptions)}")
     print(f"Posts with missing descriptions: {len(missing_descriptions)}")
 
-<<<<<<< HEAD
-    if long_descriptions:
-        print("\n📏 POSTS WITH LONG DESCRIPTIONS (>140 chars)")
-        print("-" * 50)
-        for i, item in enumerate(long_descriptions, 1):
-            status_icon = "🔴" if item['status'] == 'EXCEEDS LIMIT' else "🟡"
-            print(f"{i}. {status_icon} {item['title']} ({item['length']} chars) [{item['status']}]")
-            print(f"   URL: {item['url']}")
-            print(f"   Description: {item['description'][:100]}...")
-            print()
-
-    if missing_descriptions:
-        print("\n❌ POSTS WITH MISSING DESCRIPTIONS")
-        print("-" * 40)
-        for i, item in enumerate(missing_descriptions, 1):
-            print(f"{i}. {item['title']} - {item['reason']}")
-            print(f"   URL: {item['url']}")
-            print()
-
-    # Generate markdown for follow-up comments
-    if long_descriptions or missing_descriptions:
-        print("\n📝 FOLLOW-UP COMMENT (Markdown format):")
-        print("-" * 50)
-        print("## Post Description Analysis Results")
-        print()
-
-        if long_descriptions:
-            print("### Posts with descriptions exceeding 140-145 character limit:")
-            for item in long_descriptions:
-                status = "⚠️ Near limit" if item['status'] == 'NEAR LIMIT' else "🔴 Exceeds limit"
-                print(f"- **{item['title']}** ({item['length']} chars) - {status}")
-                print(f"  - URL: {item['url']}")
-                print(f"  - Description: `{item['description'][:100]}...`")
-                print()
-
-        if missing_descriptions:
-            print("### Posts with missing descriptions (using fallback):")
-            for item in missing_descriptions:
-                print(f"- **{item['title']}** - {item['reason']}")
-                print(f"  - URL: {item['url']}")
-                print()
-    else:
-=======
 
 def print_long_descriptions(long_descriptions):
     if not long_descriptions:
@@ -179,13 +131,55 @@
 
 def generate_report(long_descriptions, missing_descriptions):
     """Generate a formatted report"""
-    print_summary(long_descriptions, missing_descriptions)
-    print_long_descriptions(long_descriptions)
-    print_missing_descriptions(missing_descriptions)
-    print_markdown_comment(long_descriptions, missing_descriptions)
+    print("\n" + "=" * 80)
+    print("POST DESCRIPTION ANALYSIS REPORT")
+    print("=" * 80)
 
-    if not long_descriptions and not missing_descriptions:
->>>>>>> fc958195
+    print("\n📊 SUMMARY")
+    print(f"Posts with descriptions exceeding 140-145 characters: {len(long_descriptions)}")
+    print(f"Posts with missing descriptions: {len(missing_descriptions)}")
+
+    if long_descriptions:
+        print("\n📏 POSTS WITH LONG DESCRIPTIONS (>140 chars)")
+        print("-" * 50)
+        for i, item in enumerate(long_descriptions, 1):
+            status_icon = "🔴" if item['status'] == 'EXCEEDS LIMIT' else "🟡"
+            print(f"{i}. {status_icon} {item['title']} ({item['length']} chars) [{item['status']}]")
+            print(f"   URL: {item['url']}")
+            print(f"   Description: {item['description'][:100]}...")
+            print()
+
+    if missing_descriptions:
+        print("\n❌ POSTS WITH MISSING DESCRIPTIONS")
+        print("-" * 40)
+        for i, item in enumerate(missing_descriptions, 1):
+            print(f"{i}. {item['title']} - {item['reason']}")
+            print(f"   URL: {item['url']}")
+            print()
+
+    # Generate markdown for follow-up comments
+    if long_descriptions or missing_descriptions:
+        print("\n📝 FOLLOW-UP COMMENT (Markdown format):")
+        print("-" * 50)
+        print("## Post Description Analysis Results")
+        print()
+
+        if long_descriptions:
+            print("### Posts with descriptions exceeding 140-145 character limit:")
+            for item in long_descriptions:
+                status = "⚠️ Near limit" if item['status'] == 'NEAR LIMIT' else "🔴 Exceeds limit"
+                print(f"- **{item['title']}** ({item['length']} chars) - {status}")
+                print(f"  - URL: {item['url']}")
+                print(f"  - Description: `{item['description'][:100]}...`")
+                print()
+
+        if missing_descriptions:
+            print("### Posts with missing descriptions (using fallback):")
+            for item in missing_descriptions:
+                print(f"- **{item['title']}** - {item['reason']}")
+                print(f"  - URL: {item['url']}")
+                print()
+    else:
         print("\n✅ All post descriptions are within acceptable limits!")
 
 
