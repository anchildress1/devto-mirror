--- conflicted
+++ resolved
@@ -97,44 +97,6 @@
         entry = dict(c)
         entry['loc'] = loc
         comments_final.append({'loc': loc, 'url': c.get('url'), 'local': c.get('local'), 'text': c.get('text')})
-<<<<<<< HEAD
-    # replace comments with final normalized comment list for rendering
-    comments = comments_final
-
-    devto_username = os.environ.get('DEVTO_USERNAME','')
-    canonical_index = f"https://dev.to/{devto_username}" if devto_username else HOME
-
-    # Deduplicate posts by link (or slug) preferring the newest by date, then sort newest first
-    # Clean posts in-memory for rendering only. Do NOT overwrite posts_data.json
-    # here; posts_data.json is authoritative unless an explicit merge is requested
-    posts = dedupe_posts_by_link(posts)
-
-    # Ensure posts are sorted newest first by date (already sorted by dedupe_posts_by_link)
-    posts_sorted = posts
-
-    # When rendering, prefer the dev.to canonical link if present for canonical index
-    # and ensure templates use post.link when available.
-    # Title should always keep the username (fallback to DEVTO_USERNAME or
-    # derive from first post link if not present).
-    title_user = devto_username
-    if not title_user and posts_sorted:
-        # attempt to extract user from first post link
-        try:
-            first_post = posts_sorted[0]
-            if isinstance(first_post, dict):
-                first_link = first_post.get('link')
-            else:
-                first_link = getattr(first_post, 'link', '')
-
-            if first_link:
-                parsed = urllib.parse.urlparse(first_link)
-                parts = parsed.path.strip('/').split('/')
-                if parts:
-                    title_user = parts[0]
-        except Exception:
-            title_user = ''
-
-=======
     return comments_final
 
 
@@ -163,17 +125,12 @@
     title_user = get_title_user(posts_sorted, devto_username)
     canonical_index = f"https://dev.to/{devto_username}" if devto_username else home
 
->>>>>>> fc958195
     index_html = INDEX_TMPL.render(
         username=title_user or devto_username,
         posts=posts_sorted,
         comments=comments,
         canonical=canonical_index,
-<<<<<<< HEAD
-        home=HOME,
-=======
         home=home,
->>>>>>> fc958195
     )
     (ROOT / 'index.html').write_text(index_html, encoding='utf-8')
 
