"""
Schema Generator Module for AI Optimization

This module provides JSON-LD structured data generation for Dev.to mirror sites,
implementing Schema.org compliant markup for articles, websites, and breadcrumb
navigation to enhance AI crawler understanding.

Extracted from scripts/ai_optimization.py as part of package migration.
"""

import logging
import re
from typing import Any, Dict, Optional, Tuple

from .utils import validate_json_ld_schema

logger = logging.getLogger(__name__)


class DevToSchemaGenerator:
    """
    Generates Schema.org compliant JSON-LD structured data for Dev.to mirror sites.

    Optimized for AI crawlers while maintaining compatibility with existing templates.
    """

    def __init__(self, site_name: str = "ChecKMarK Dev.to Mirror", site_url: str = ""):
        """
        Initialize schema generator with site information.

        Args:
            site_name: Name of the mirror site for publisher information
            site_url: Base URL of the mirror site
        """
        self.site_name = site_name
        self.site_url = site_url.rstrip("/")

<<<<<<< HEAD
    def _extract_author_info(self, canonical_url: str, api_data: Optional[Dict[str, Any]]) -> Tuple[str, str]:
=======
    def _extract_author_info(self, canonical_url: str, api_data: Dict[str, Any] = None) -> Dict[str, str]:
>>>>>>> 1de4fc87
        """
        Extract author name and URL from API data or canonical URL.

        Args:
            canonical_url: Canonical URL pointing to original Dev.to post
            api_data: Optional original Dev.to API response data

        Returns:
<<<<<<< HEAD
            Tuple of (author_name, author_url)
        """
=======
            Dictionary with 'name' and 'url' keys
        """
        author_name = "Dev.to Author"
        author_url = canonical_url

>>>>>>> 1de4fc87
        if api_data and "user" in api_data:
            user_data = api_data["user"]
            author_name = user_data.get("name", user_data.get("username", "Dev.to Author"))
            username = user_data.get("username")
            if username:
<<<<<<< HEAD
                return author_name, f"https://dev.to/{username}"

        if canonical_url:
            try:
                url_parts = canonical_url.split("/")
                if len(url_parts) >= 4 and "dev.to" in canonical_url:
                    username = url_parts[3]
                    return username, f"https://dev.to/{username}"
            except Exception:
                logger.debug("Failed to extract username from canonical URL")

        return "Dev.to Author", canonical_url

    def _extract_dates(self, post: Any, api_data: Optional[Dict[str, Any]]) -> Tuple[str, str]:
        """
        Extract and format published and modified dates.
=======
                author_url = f"https://dev.to/{username}"
        elif canonical_url and "dev.to" in canonical_url:
            try:
                url_parts = canonical_url.split("/")
                if len(url_parts) >= 4:
                    username = url_parts[3]
                    author_name = username
                    author_url = f"https://dev.to/{username}"
            except Exception:
                logger.debug("Failed to extract username from canonical URL")

        return {"name": author_name, "url": author_url}

    def _normalize_iso_date(self, date_str: str) -> str:
        """
        Ensure date string is in ISO format with timezone.

        Args:
            date_str: Date string to normalize

        Returns:
            Normalized date string with timezone
        """
        if not date_str or not isinstance(date_str, str):
            return ""

        if "T" in date_str and not date_str.endswith("Z") and "+" not in date_str:
            return date_str + "Z"

        return date_str

    def _extract_dates(self, post: Any, api_data: Dict[str, Any] = None) -> Dict[str, str]:
        """
        Extract published and modified dates from API data or post object.
>>>>>>> 1de4fc87

        Args:
            post: Post object containing article data
            api_data: Optional original Dev.to API response data

        Returns:
<<<<<<< HEAD
            Tuple of (published_date, modified_date)
=======
            Dictionary with 'published' and 'modified' keys
>>>>>>> 1de4fc87
        """
        published_date = ""
        if api_data:
            published_date = api_data.get("published_at", "")
        if not published_date:
            published_date = getattr(post, "date", "")

<<<<<<< HEAD
        published_date = self._ensure_iso_format(published_date)

        modified_date = published_date
        if api_data and api_data.get("edited_at"):
            modified_date = self._ensure_iso_format(api_data["edited_at"])

        return published_date, modified_date

    def _ensure_iso_format(self, date_str: str) -> str:
        """
        Ensure date string is in ISO format with timezone.

        Args:
            date_str: Date string to format

        Returns:
            ISO formatted date string with timezone
        """
        if isinstance(date_str, str) and date_str:
            if not date_str.endswith("Z") and "+" not in date_str and "T" in date_str:
                return date_str + "Z"
        return date_str

    def _extract_image(self, post: Any, api_data: Optional[Dict[str, Any]]) -> Optional[Dict[str, Any]]:
        """
        Extract image information for the article.

        Args:
            post: Post object containing article data
            api_data: Optional original Dev.to API response data

        Returns:
            Image schema dictionary or None
        """
        image_url = ""
        if api_data:
            image_url = api_data.get("social_image") or api_data.get("cover_image", "")
        if not image_url:
            image_url = getattr(post, "cover_image", "")

        if image_url:
            return {"@type": "ImageObject", "url": image_url, "width": 1000, "height": 500}
        return None

    def _extract_tags(self, post: Any, api_data: Optional[Dict[str, Any]]) -> list:
        """
        Extract tags/keywords from post or API data.

        Args:
            post: Post object containing article data
            api_data: Optional original Dev.to API response data

        Returns:
            List of tags
        """
        tags = []
        if api_data:
            tags = api_data.get("tags", [])
        if not tags:
            tags = getattr(post, "tags", [])
        return tags if isinstance(tags, list) else []

    def _calculate_word_count(self, content_html: str) -> int:
        """
        Calculate word count from HTML content.

        Args:
            content_html: HTML content string

        Returns:
            Word count
        """
        if not content_html:
            return 0
        text_content = re.sub(r"<[^>]+>", "", content_html)
        return len(text_content.split())

    def _extract_engagement_metrics(self, api_data: Optional[Dict[str, Any]], schema: Dict[str, Any]) -> None:
        """
        Extract and add engagement metrics to schema.

        Args:
            api_data: Optional original Dev.to API response data
            schema: Schema dictionary to update
        """
        if not api_data:
            return

        interaction_stats = {}
        comments_count = api_data.get("comments_count")
        if comments_count is not None and comments_count >= 0:
            interaction_stats["commentCount"] = comments_count

        reactions_count = api_data.get("public_reactions_count")
        if reactions_count is not None and reactions_count >= 0:
            interaction_stats["interactionCount"] = reactions_count

        page_views = api_data.get("page_views_count")
        if page_views is not None and page_views >= 0:
            interaction_stats["pageViews"] = page_views

        if not interaction_stats:
            return

        schema["interactionStatistic"] = []

        if "commentCount" in interaction_stats:
            schema["interactionStatistic"].append(
                {
                    "@type": "InteractionCounter",
                    "interactionType": "https://schema.org/CommentAction",
                    "userInteractionCount": interaction_stats["commentCount"],
                }
            )

        if "interactionCount" in interaction_stats:
            schema["interactionStatistic"].append(
                {
                    "@type": "InteractionCounter",
                    "interactionType": "https://schema.org/LikeAction",
                    "userInteractionCount": interaction_stats["interactionCount"],
                }
            )

        if "pageViews" in interaction_stats:
            schema["additionalProperty"] = schema.get("additionalProperty", [])
            schema["additionalProperty"].append(
                {"@type": "PropertyValue", "name": "pageViews", "value": interaction_stats["pageViews"]}
            )

    def generate_article_schema(self, post: Any, canonical_url: str, api_data: Dict[str, Any] = None) -> Dict[str, Any]:
        """
        Generate Schema.org Article markup for a blog post.

        Args:
            post: Post object containing article data
            canonical_url: Canonical URL pointing to original Dev.to post
            api_data: Optional original Dev.to API response data

        Returns:
            Dictionary containing JSON-LD Article schema
        """
        author_name, author_url = self._extract_author_info(canonical_url, api_data)
        published_date, modified_date = self._extract_dates(post, api_data)

        schema = {
            "@context": "https://schema.org",
            "@type": "Article",
            "headline": getattr(post, "title", "Untitled"),
            "author": {"@type": "Person", "name": author_name, "url": author_url},
            "publisher": {"@type": "Organization", "name": self.site_name, "url": self.site_url or canonical_url},
            "mainEntityOfPage": {"@type": "WebPage", "@id": canonical_url},
            "url": canonical_url,
        }

        if published_date:
            schema["datePublished"] = published_date
            schema["dateModified"] = modified_date

        description = getattr(post, "description", "")
        if description:
            schema["description"] = description

        image = self._extract_image(post, api_data)
        if image:
            schema["image"] = image

        tags = self._extract_tags(post, api_data)
        if tags:
            schema["keywords"] = tags
=======
        published_date = self._normalize_iso_date(published_date)

        edited_date = published_date
        if api_data and api_data.get("edited_at"):
            edited_date = self._normalize_iso_date(api_data["edited_at"])

        return {"published": published_date, "modified": edited_date}

    def _extract_images(self, post: Any, api_data: Dict[str, Any] = None) -> Dict[str, Any]:
        """
        Extract image URL from API data or post object.

        Args:
            post: Post object containing article data
            api_data: Optional original Dev.to API response data

        Returns:
            Dictionary with ImageObject schema or empty dict
        """
        image_url = ""
        if api_data:
            image_url = api_data.get("social_image") or api_data.get("cover_image", "")
        if not image_url:
            image_url = getattr(post, "cover_image", "")

        if image_url:
            return {
                "@type": "ImageObject",
                "url": image_url,
                "width": 1000,
                "height": 500,
            }

        return {}

    def _extract_keywords(self, post: Any, api_data: Dict[str, Any] = None) -> list:
        """
        Extract tags as keywords from API data or post object.

        Args:
            post: Post object containing article data
            api_data: Optional original Dev.to API response data

        Returns:
            List of tag strings
        """
        tags = []
        if api_data:
            tags = api_data.get("tags", [])
        if not tags:
            tags = getattr(post, "tags", [])

        if tags and isinstance(tags, list):
            return tags

        return []

    def _extract_content_metrics(self, post: Any, api_data: Dict[str, Any] = None) -> Dict[str, Any]:
        """
        Extract content metrics like word count, reading time, and language.

        Args:
            post: Post object containing article data
            api_data: Optional original Dev.to API response data

        Returns:
            Dictionary with metric fields
        """
        metrics = {}
>>>>>>> 1de4fc87

        if api_data and "reading_time_minutes" in api_data:
            reading_time = api_data["reading_time_minutes"]
            if reading_time and reading_time > 0:
<<<<<<< HEAD
                schema["timeRequired"] = f"PT{reading_time}M"

        word_count = self._calculate_word_count(getattr(post, "content_html", ""))
        if word_count > 0:
            schema["wordCount"] = word_count

=======
                metrics["timeRequired"] = f"PT{reading_time}M"

        content_html = getattr(post, "content_html", "")
        if content_html:
            import re

            text_content = re.sub(r"<[^>]+>", "", content_html)
            word_count = len(text_content.split())
            if word_count > 0:
                metrics["wordCount"] = word_count

>>>>>>> 1de4fc87
        if api_data and "language" in api_data:
            metrics["inLanguage"] = api_data["language"]

<<<<<<< HEAD
        self._extract_engagement_metrics(api_data, schema)
=======
        return metrics

    def _extract_engagement_metrics(self, api_data: Dict[str, Any] = None) -> Dict[str, Any]:
        """
        Extract engagement metrics from API data.

        Args:
            api_data: Optional original Dev.to API response data

        Returns:
            Dictionary with engagement metric fields
        """
        if not api_data:
            return {}

        interaction_stats = {}

        comments_count = api_data.get("comments_count")
        if comments_count is not None and comments_count >= 0:
            interaction_stats["commentCount"] = comments_count

        reactions_count = api_data.get("public_reactions_count")
        if reactions_count is not None and reactions_count >= 0:
            interaction_stats["interactionCount"] = reactions_count

        page_views = api_data.get("page_views_count")
        if page_views is not None and page_views >= 0:
            interaction_stats["pageViews"] = page_views

        if not interaction_stats:
            return {}

        result = {}
        result["interactionStatistic"] = []

        if "commentCount" in interaction_stats:
            result["interactionStatistic"].append(
                {
                    "@type": "InteractionCounter",
                    "interactionType": "https://schema.org/CommentAction",
                    "userInteractionCount": interaction_stats["commentCount"],
                }
            )

        if "interactionCount" in interaction_stats:
            result["interactionStatistic"].append(
                {
                    "@type": "InteractionCounter",
                    "interactionType": "https://schema.org/LikeAction",
                    "userInteractionCount": interaction_stats["interactionCount"],
                }
            )

        if "pageViews" in interaction_stats:
            result["additionalProperty"] = [
                {"@type": "PropertyValue", "name": "pageViews", "value": interaction_stats["pageViews"]}
            ]

        return result

    def generate_article_schema(self, post: Any, canonical_url: str, api_data: Dict[str, Any] = None) -> Dict[str, Any]:
        """
        Generate Schema.org Article markup for a blog post.

        Args:
            post: Post object containing article data
            canonical_url: Canonical URL pointing to original Dev.to post
            api_data: Optional original Dev.to API response data

        Returns:
            Dictionary containing JSON-LD Article schema
        """
        author_info = self._extract_author_info(canonical_url, api_data)
        dates = self._extract_dates(post, api_data)
        image = self._extract_images(post, api_data)
        keywords = self._extract_keywords(post, api_data)
        content_metrics = self._extract_content_metrics(post, api_data)
        engagement_metrics = self._extract_engagement_metrics(api_data)

        schema = {
            "@context": "https://schema.org",
            "@type": "Article",
            "headline": getattr(post, "title", "Untitled"),
            "author": {"@type": "Person", "name": author_info["name"], "url": author_info["url"]},
            "publisher": {"@type": "Organization", "name": self.site_name, "url": self.site_url or canonical_url},
            "mainEntityOfPage": {"@type": "WebPage", "@id": canonical_url},
            "url": canonical_url,
        }

        if dates["published"]:
            schema["datePublished"] = dates["published"]
            schema["dateModified"] = dates["modified"]

        description = getattr(post, "description", "")
        if description:
            schema["description"] = description

        if image:
            schema["image"] = image

        if keywords:
            schema["keywords"] = keywords

        schema.update(content_metrics)
        schema.update(engagement_metrics)
>>>>>>> 1de4fc87

        if validate_json_ld_schema(schema):
            return schema

        logger.warning("Generated article schema failed validation")
        return {}

    def generate_website_schema(self, site_info: Dict[str, Any]) -> Dict[str, Any]:
        """
        Generate Schema.org WebSite markup for site-level structured data.

        Args:
            site_info: Dictionary containing site metadata (name, url, description)

        Returns:
            Dictionary containing JSON-LD WebSite schema
        """
        schema = {
            "@context": "https://schema.org",
            "@type": "WebSite",
            "@id": site_info.get("url", self.site_url),
            "name": site_info.get("name", self.site_name),
            "url": site_info.get("url", self.site_url),
        }

        # Add description if provided
        description = site_info.get("description")
        if description:
            schema["description"] = description

        # Add search action for the site
        if self.site_url:
            schema["potentialAction"] = {
                "@type": "SearchAction",
                "target": {"@type": "EntryPoint", "urlTemplate": f"{self.site_url}/?q={{search_term_string}}"},
                "query-input": "required name=search_term_string",
            }

        # Validate schema before returning
        if validate_json_ld_schema(schema):
            return schema
        else:
            logger.warning("Generated website schema failed validation")
            return {}

    def generate_breadcrumb_schema(self, post: Any) -> Dict[str, Any]:
        """
        Generate Schema.org BreadcrumbList markup for navigation context.

        Args:
            post: Post object for breadcrumb context

        Returns:
            Dictionary containing JSON-LD BreadcrumbList schema
        """
        breadcrumbs = [
            {"@type": "ListItem", "position": 1, "name": "Home", "item": self.site_url or "/"},
            {
                "@type": "ListItem",
                "position": 2,
                "name": "Posts",
                "item": f"{self.site_url}/posts" if self.site_url else "/posts",
            },
        ]

        # Add the current post as the final breadcrumb
        post_title = getattr(post, "title", "Post")
        post_slug = getattr(post, "slug", "post")
        breadcrumbs.append(
            {
                "@type": "ListItem",
                "position": 3,
                "name": post_title,
                "item": f"{self.site_url}/posts/{post_slug}.html" if self.site_url else f"/posts/{post_slug}.html",
            }
        )

        schema = {"@context": "https://schema.org", "@type": "BreadcrumbList", "itemListElement": breadcrumbs}

        # Validate schema before returning
        if validate_json_ld_schema(schema):
            return schema
        else:
            logger.warning("Generated breadcrumb schema failed validation")
            return {}<|MERGE_RESOLUTION|>--- conflicted
+++ resolved
@@ -16,6 +16,14 @@
 
 logger = logging.getLogger(__name__)
 
+SCHEMA_ORG_COMMENT_ACTION = "https://schema.org/CommentAction"
+SCHEMA_ORG_LIKE_ACTION = "https://schema.org/LikeAction"
+
+INTERACTION_TYPE_MAPPING = {
+    "commentCount": SCHEMA_ORG_COMMENT_ACTION,
+    "interactionCount": SCHEMA_ORG_LIKE_ACTION,
+}
+
 
 class DevToSchemaGenerator:
     """
@@ -35,35 +43,26 @@
         self.site_name = site_name
         self.site_url = site_url.rstrip("/")
 
-<<<<<<< HEAD
     def _extract_author_info(self, canonical_url: str, api_data: Optional[Dict[str, Any]]) -> Tuple[str, str]:
-=======
-    def _extract_author_info(self, canonical_url: str, api_data: Dict[str, Any] = None) -> Dict[str, str]:
->>>>>>> 1de4fc87
         """
         Extract author name and URL from API data or canonical URL.
 
+        Attempts extraction in order: API data user field → canonical URL username → defaults.
+        If api_data is None, falls back to parsing canonical_url. If that fails, returns
+        ("Dev.to Author", canonical_url) as fallback.
+
         Args:
             canonical_url: Canonical URL pointing to original Dev.to post
-            api_data: Optional original Dev.to API response data
-
-        Returns:
-<<<<<<< HEAD
+            api_data: Optional original Dev.to API response data (if None, falls back to URL parsing)
+
+        Returns:
             Tuple of (author_name, author_url)
         """
-=======
-            Dictionary with 'name' and 'url' keys
-        """
-        author_name = "Dev.to Author"
-        author_url = canonical_url
-
->>>>>>> 1de4fc87
         if api_data and "user" in api_data:
             user_data = api_data["user"]
             author_name = user_data.get("name", user_data.get("username", "Dev.to Author"))
             username = user_data.get("username")
             if username:
-<<<<<<< HEAD
                 return author_name, f"https://dev.to/{username}"
 
         if canonical_url:
@@ -80,53 +79,13 @@
     def _extract_dates(self, post: Any, api_data: Optional[Dict[str, Any]]) -> Tuple[str, str]:
         """
         Extract and format published and modified dates.
-=======
-                author_url = f"https://dev.to/{username}"
-        elif canonical_url and "dev.to" in canonical_url:
-            try:
-                url_parts = canonical_url.split("/")
-                if len(url_parts) >= 4:
-                    username = url_parts[3]
-                    author_name = username
-                    author_url = f"https://dev.to/{username}"
-            except Exception:
-                logger.debug("Failed to extract username from canonical URL")
-
-        return {"name": author_name, "url": author_url}
-
-    def _normalize_iso_date(self, date_str: str) -> str:
-        """
-        Ensure date string is in ISO format with timezone.
-
-        Args:
-            date_str: Date string to normalize
-
-        Returns:
-            Normalized date string with timezone
-        """
-        if not date_str or not isinstance(date_str, str):
-            return ""
-
-        if "T" in date_str and not date_str.endswith("Z") and "+" not in date_str:
-            return date_str + "Z"
-
-        return date_str
-
-    def _extract_dates(self, post: Any, api_data: Dict[str, Any] = None) -> Dict[str, str]:
-        """
-        Extract published and modified dates from API data or post object.
->>>>>>> 1de4fc87
 
         Args:
             post: Post object containing article data
             api_data: Optional original Dev.to API response data
 
         Returns:
-<<<<<<< HEAD
             Tuple of (published_date, modified_date)
-=======
-            Dictionary with 'published' and 'modified' keys
->>>>>>> 1de4fc87
         """
         published_date = ""
         if api_data:
@@ -134,7 +93,6 @@
         if not published_date:
             published_date = getattr(post, "date", "")
 
-<<<<<<< HEAD
         published_date = self._ensure_iso_format(published_date)
 
         modified_date = published_date
@@ -143,19 +101,33 @@
 
         return published_date, modified_date
 
-    def _ensure_iso_format(self, date_str: str) -> str:
+    def _ensure_iso_format(self, date_str: Any) -> str:
         """
         Ensure date string is in ISO format with timezone.
 
-        Args:
-            date_str: Date string to format
-
-        Returns:
-            ISO formatted date string with timezone
-        """
-        if isinstance(date_str, str) and date_str:
-            if not date_str.endswith("Z") and "+" not in date_str and "T" in date_str:
-                return date_str + "Z"
+        Handles None, non-string, and empty inputs gracefully by returning empty string.
+        For valid datetime strings containing 'T' but without timezone, appends 'Z' (UTC indicator).
+        For strings without 'T' (date-only, e.g., "2023-01-01"), assumed complete and returned
+        unchanged per ISO 8601 — no timezone is appended.
+        For any other string format, returns unchanged.
+
+        Args:
+            date_str: Date string to format (may be None or non-string)
+
+        Returns:
+            ISO formatted date string with timezone, empty string if input is invalid
+
+        Examples:
+            - "2023-01-01T12:00:00" → "2023-01-01T12:00:00Z"
+            - "2023-01-01T12:00:00Z" → "2023-01-01T12:00:00Z"
+            - "2023-01-01" → "2023-01-01" (date-only, no timezone appended)
+            - None → ""
+            - 123 → ""
+        """
+        if not isinstance(date_str, str) or not date_str:
+            return ""
+        if not date_str.endswith("Z") and "+" not in date_str and "T" in date_str:
+            return date_str + "Z"
         return date_str
 
     def _extract_image(self, post: Any, api_data: Optional[Dict[str, Any]]) -> Optional[Dict[str, Any]]:
@@ -212,60 +184,187 @@
         text_content = re.sub(r"<[^>]+>", "", content_html)
         return len(text_content.split())
 
-    def _extract_engagement_metrics(self, api_data: Optional[Dict[str, Any]], schema: Dict[str, Any]) -> None:
-        """
-        Extract and add engagement metrics to schema.
-
-        Args:
-            api_data: Optional original Dev.to API response data
-            schema: Schema dictionary to update
-        """
-        if not api_data:
-            return
-
-        interaction_stats = {}
+    def _extract_content_metrics(self, post: Any, api_data: Optional[Dict[str, Any]]) -> Dict[str, Any]:
+        """
+        Extract content metrics: reading time, word count, and language.
+
+        Returns a dictionary with keys only for present/non-zero metrics:
+        - "timeRequired": ISO 8601 duration (e.g., "PT5M") if reading_time_minutes > 0 in api_data
+        - "wordCount": integer count if calculated from content_html > 0 (omitted if zero/missing)
+        - "inLanguage": language code if present in api_data (always included if present)
+
+        Omits timeRequired and wordCount if zero or missing; inLanguage is always included if API
+        data contains a language field, maintaining Schema.org conventions for optional metrics.
+
+        If api_data is None, only word count is extracted (from post.content_html). Reading time
+        and language will be omitted from result.
+
+        Args:
+            post: Post object containing article data (must be non-None; used for content_html attribute)
+            api_data: Optional original Dev.to API response data (if None, reading_time and language omitted)
+
+        Returns:
+            Dictionary with present metric keys (empty dict if no metrics found)
+
+        Example:
+            >>> api_data = {"reading_time_minutes": 5, "language": "en"}
+            >>> post.content_html = "<p>Some content here</p>"
+            >>> metrics = generator._extract_content_metrics(post, api_data)
+            >>> metrics
+            {"timeRequired": "PT5M", "wordCount": 3, "inLanguage": "en"}
+        """
+        if not post:
+            return {}
+
+        metrics: Dict[str, Any] = {}
+
+        if api_data and "reading_time_minutes" in api_data:
+            reading_time = api_data["reading_time_minutes"]
+            if reading_time and reading_time > 0:
+                metrics["timeRequired"] = f"PT{reading_time}M"
+
+        word_count = self._calculate_word_count(getattr(post, "content_html", ""))
+        if word_count > 0:
+            metrics["wordCount"] = word_count
+
+        if api_data and "language" in api_data:
+            metrics["inLanguage"] = api_data["language"]
+
+        return metrics
+
+    def _create_interaction_counter(self, interaction_type: str, count: int) -> Dict[str, Any]:
+        """
+        Create an InteractionCounter object for a specific interaction type.
+
+        Args:
+            interaction_type: Schema.org interaction type URL (e.g., CommentAction, LikeAction)
+            count: Number of interactions
+
+        Returns:
+            InteractionCounter schema object
+        """
+        return {
+            "@type": "InteractionCounter",
+            "interactionType": interaction_type,
+            "userInteractionCount": count,
+        }
+
+    def _collect_interaction_stats(self, api_data: Dict[str, Any]) -> Dict[str, int]:
+        """
+        Collect interaction statistics from API data.
+
+        Omits keys with None values or negative counts; only includes valid non-negative integers.
+        Returns only keys with valid (non-None, >= 0) values.
+
+        Allowed dictionary keys in returned stats:
+        - "commentCount": Number of comments (from api_data["comments_count"])
+        - "interactionCount": Number of reactions/likes (from api_data["public_reactions_count"])
+        - "pageViews": Number of page views (from api_data["page_views_count"])
+
+        Args:
+            api_data: Dev.to API response data dictionary
+
+        Returns:
+            Dictionary with subset of allowed keys and their validated counts (empty if no valid stats)
+
+        Example:
+            >>> api_data = {"comments_count": 5, "public_reactions_count": 20, "page_views_count": 100}
+            >>> stats = generator._collect_interaction_stats(api_data)
+            >>> stats
+            {"commentCount": 5, "interactionCount": 20, "pageViews": 100}
+        """
+        stats = {}
         comments_count = api_data.get("comments_count")
         if comments_count is not None and comments_count >= 0:
-            interaction_stats["commentCount"] = comments_count
+            stats["commentCount"] = comments_count
 
         reactions_count = api_data.get("public_reactions_count")
         if reactions_count is not None and reactions_count >= 0:
-            interaction_stats["interactionCount"] = reactions_count
+            stats["interactionCount"] = reactions_count
 
         page_views = api_data.get("page_views_count")
         if page_views is not None and page_views >= 0:
-            interaction_stats["pageViews"] = page_views
-
+            stats["pageViews"] = page_views
+
+        return stats
+
+    def _extract_engagement_metrics(self, api_data: Optional[Dict[str, Any]]) -> Dict[str, Any]:
+        """
+        Extract engagement metrics from API data.
+
+        Builds Schema.org engagement fields for comments, reactions, and page views. Delegates
+        stat collection to _collect_interaction_stats() for validation, then maps stats to
+        Schema.org InteractionCounter objects.
+
+        Returns a dict that may independently contain:
+        - "interactionStatistic": Present when comments OR reactions exist (array of InteractionCounter)
+        - "additionalProperty": Present only when pageViews exist (array of PropertyValue)
+
+        Keys are independent within this method's output: "interactionStatistic" and "additionalProperty"
+        never both originate from the same field. If caller pre-populates result dict with existing
+        "additionalProperty", this method safely extends it rather than overwriting (preserves data).
+        Safe for multiple calls and schema.update().
+
+        Returns empty dict if no API data or no valid stats found (safe for schema.update()).
+
+        Args:
+            api_data: Optional original Dev.to API response data
+
+        Returns:
+            Dictionary with interactionStatistic and/or additionalProperty fields, or empty dict
+
+        Example:
+            >>> api_data = {"comments_count": 5, "public_reactions_count": 20, "page_views_count": 100}
+            >>> metrics = generator._extract_engagement_metrics(api_data)
+            >>> metrics
+            {
+                "interactionStatistic": [
+                    {
+                        "@type": "InteractionCounter",
+                        "interactionType": "https://schema.org/CommentAction",
+                        "userInteractionCount": 5
+                    },
+                    {
+                        "@type": "InteractionCounter",
+                        "interactionType": "https://schema.org/LikeAction",
+                        "userInteractionCount": 20
+                    }
+                ],
+                "additionalProperty": [
+                    {"@type": "PropertyValue", "name": "pageViews", "value": 100}
+                ]
+            }
+        """
+        if not api_data:
+            return {}
+
+        interaction_stats = self._collect_interaction_stats(api_data)
         if not interaction_stats:
-            return
-
-        schema["interactionStatistic"] = []
-
-        if "commentCount" in interaction_stats:
-            schema["interactionStatistic"].append(
-                {
-                    "@type": "InteractionCounter",
-                    "interactionType": "https://schema.org/CommentAction",
-                    "userInteractionCount": interaction_stats["commentCount"],
-                }
-            )
-
-        if "interactionCount" in interaction_stats:
-            schema["interactionStatistic"].append(
-                {
-                    "@type": "InteractionCounter",
-                    "interactionType": "https://schema.org/LikeAction",
-                    "userInteractionCount": interaction_stats["interactionCount"],
-                }
-            )
+            return {}
+
+        result: Dict[str, Any] = {}
+        result["interactionStatistic"] = []
+
+        for key, interaction_type in INTERACTION_TYPE_MAPPING.items():
+            if key in interaction_stats:
+                result["interactionStatistic"].append(
+                    self._create_interaction_counter(interaction_type, interaction_stats[key])
+                )
 
         if "pageViews" in interaction_stats:
-            schema["additionalProperty"] = schema.get("additionalProperty", [])
-            schema["additionalProperty"].append(
+            page_views_metadata = [
                 {"@type": "PropertyValue", "name": "pageViews", "value": interaction_stats["pageViews"]}
-            )
-
-    def generate_article_schema(self, post: Any, canonical_url: str, api_data: Dict[str, Any] = None) -> Dict[str, Any]:
+            ]
+            if "additionalProperty" in result:
+                result["additionalProperty"].extend(page_views_metadata)
+            else:
+                result["additionalProperty"] = page_views_metadata
+
+        return result
+
+    def generate_article_schema(
+        self, post: Any, canonical_url: str, api_data: Optional[Dict[str, Any]] = None
+    ) -> Dict[str, Any]:
         """
         Generate Schema.org Article markup for a blog post.
 
@@ -305,213 +404,12 @@
         tags = self._extract_tags(post, api_data)
         if tags:
             schema["keywords"] = tags
-=======
-        published_date = self._normalize_iso_date(published_date)
-
-        edited_date = published_date
-        if api_data and api_data.get("edited_at"):
-            edited_date = self._normalize_iso_date(api_data["edited_at"])
-
-        return {"published": published_date, "modified": edited_date}
-
-    def _extract_images(self, post: Any, api_data: Dict[str, Any] = None) -> Dict[str, Any]:
-        """
-        Extract image URL from API data or post object.
-
-        Args:
-            post: Post object containing article data
-            api_data: Optional original Dev.to API response data
-
-        Returns:
-            Dictionary with ImageObject schema or empty dict
-        """
-        image_url = ""
-        if api_data:
-            image_url = api_data.get("social_image") or api_data.get("cover_image", "")
-        if not image_url:
-            image_url = getattr(post, "cover_image", "")
-
-        if image_url:
-            return {
-                "@type": "ImageObject",
-                "url": image_url,
-                "width": 1000,
-                "height": 500,
-            }
-
-        return {}
-
-    def _extract_keywords(self, post: Any, api_data: Dict[str, Any] = None) -> list:
-        """
-        Extract tags as keywords from API data or post object.
-
-        Args:
-            post: Post object containing article data
-            api_data: Optional original Dev.to API response data
-
-        Returns:
-            List of tag strings
-        """
-        tags = []
-        if api_data:
-            tags = api_data.get("tags", [])
-        if not tags:
-            tags = getattr(post, "tags", [])
-
-        if tags and isinstance(tags, list):
-            return tags
-
-        return []
-
-    def _extract_content_metrics(self, post: Any, api_data: Dict[str, Any] = None) -> Dict[str, Any]:
-        """
-        Extract content metrics like word count, reading time, and language.
-
-        Args:
-            post: Post object containing article data
-            api_data: Optional original Dev.to API response data
-
-        Returns:
-            Dictionary with metric fields
-        """
-        metrics = {}
->>>>>>> 1de4fc87
-
-        if api_data and "reading_time_minutes" in api_data:
-            reading_time = api_data["reading_time_minutes"]
-            if reading_time and reading_time > 0:
-<<<<<<< HEAD
-                schema["timeRequired"] = f"PT{reading_time}M"
-
-        word_count = self._calculate_word_count(getattr(post, "content_html", ""))
-        if word_count > 0:
-            schema["wordCount"] = word_count
-
-=======
-                metrics["timeRequired"] = f"PT{reading_time}M"
-
-        content_html = getattr(post, "content_html", "")
-        if content_html:
-            import re
-
-            text_content = re.sub(r"<[^>]+>", "", content_html)
-            word_count = len(text_content.split())
-            if word_count > 0:
-                metrics["wordCount"] = word_count
-
->>>>>>> 1de4fc87
-        if api_data and "language" in api_data:
-            metrics["inLanguage"] = api_data["language"]
-
-<<<<<<< HEAD
-        self._extract_engagement_metrics(api_data, schema)
-=======
-        return metrics
-
-    def _extract_engagement_metrics(self, api_data: Dict[str, Any] = None) -> Dict[str, Any]:
-        """
-        Extract engagement metrics from API data.
-
-        Args:
-            api_data: Optional original Dev.to API response data
-
-        Returns:
-            Dictionary with engagement metric fields
-        """
-        if not api_data:
-            return {}
-
-        interaction_stats = {}
-
-        comments_count = api_data.get("comments_count")
-        if comments_count is not None and comments_count >= 0:
-            interaction_stats["commentCount"] = comments_count
-
-        reactions_count = api_data.get("public_reactions_count")
-        if reactions_count is not None and reactions_count >= 0:
-            interaction_stats["interactionCount"] = reactions_count
-
-        page_views = api_data.get("page_views_count")
-        if page_views is not None and page_views >= 0:
-            interaction_stats["pageViews"] = page_views
-
-        if not interaction_stats:
-            return {}
-
-        result = {}
-        result["interactionStatistic"] = []
-
-        if "commentCount" in interaction_stats:
-            result["interactionStatistic"].append(
-                {
-                    "@type": "InteractionCounter",
-                    "interactionType": "https://schema.org/CommentAction",
-                    "userInteractionCount": interaction_stats["commentCount"],
-                }
-            )
-
-        if "interactionCount" in interaction_stats:
-            result["interactionStatistic"].append(
-                {
-                    "@type": "InteractionCounter",
-                    "interactionType": "https://schema.org/LikeAction",
-                    "userInteractionCount": interaction_stats["interactionCount"],
-                }
-            )
-
-        if "pageViews" in interaction_stats:
-            result["additionalProperty"] = [
-                {"@type": "PropertyValue", "name": "pageViews", "value": interaction_stats["pageViews"]}
-            ]
-
-        return result
-
-    def generate_article_schema(self, post: Any, canonical_url: str, api_data: Dict[str, Any] = None) -> Dict[str, Any]:
-        """
-        Generate Schema.org Article markup for a blog post.
-
-        Args:
-            post: Post object containing article data
-            canonical_url: Canonical URL pointing to original Dev.to post
-            api_data: Optional original Dev.to API response data
-
-        Returns:
-            Dictionary containing JSON-LD Article schema
-        """
-        author_info = self._extract_author_info(canonical_url, api_data)
-        dates = self._extract_dates(post, api_data)
-        image = self._extract_images(post, api_data)
-        keywords = self._extract_keywords(post, api_data)
+
         content_metrics = self._extract_content_metrics(post, api_data)
+        schema.update(content_metrics)
+
         engagement_metrics = self._extract_engagement_metrics(api_data)
-
-        schema = {
-            "@context": "https://schema.org",
-            "@type": "Article",
-            "headline": getattr(post, "title", "Untitled"),
-            "author": {"@type": "Person", "name": author_info["name"], "url": author_info["url"]},
-            "publisher": {"@type": "Organization", "name": self.site_name, "url": self.site_url or canonical_url},
-            "mainEntityOfPage": {"@type": "WebPage", "@id": canonical_url},
-            "url": canonical_url,
-        }
-
-        if dates["published"]:
-            schema["datePublished"] = dates["published"]
-            schema["dateModified"] = dates["modified"]
-
-        description = getattr(post, "description", "")
-        if description:
-            schema["description"] = description
-
-        if image:
-            schema["image"] = image
-
-        if keywords:
-            schema["keywords"] = keywords
-
-        schema.update(content_metrics)
         schema.update(engagement_metrics)
->>>>>>> 1de4fc87
 
         if validate_json_ld_schema(schema):
             return schema
@@ -537,12 +435,10 @@
             "url": site_info.get("url", self.site_url),
         }
 
-        # Add description if provided
         description = site_info.get("description")
         if description:
             schema["description"] = description
 
-        # Add search action for the site
         if self.site_url:
             schema["potentialAction"] = {
                 "@type": "SearchAction",
@@ -550,12 +446,11 @@
                 "query-input": "required name=search_term_string",
             }
 
-        # Validate schema before returning
         if validate_json_ld_schema(schema):
             return schema
-        else:
-            logger.warning("Generated website schema failed validation")
-            return {}
+
+        logger.warning("Generated website schema failed validation")
+        return {}
 
     def generate_breadcrumb_schema(self, post: Any) -> Dict[str, Any]:
         """
@@ -577,7 +472,6 @@
             },
         ]
 
-        # Add the current post as the final breadcrumb
         post_title = getattr(post, "title", "Post")
         post_slug = getattr(post, "slug", "post")
         breadcrumbs.append(
@@ -591,9 +485,8 @@
 
         schema = {"@context": "https://schema.org", "@type": "BreadcrumbList", "itemListElement": breadcrumbs}
 
-        # Validate schema before returning
         if validate_json_ld_schema(schema):
             return schema
-        else:
-            logger.warning("Generated breadcrumb schema failed validation")
-            return {}+
+        logger.warning("Generated breadcrumb schema failed validation")
+        return {}