# Code Complexity Refactoring Backlog

This document tracks functions with cognitive complexity > 15 that need refactoring.

## Critical Priority (Complexity >= 40)

### 1. DevToContentAnalyzer._determine_content_type - Complexity: 3 ✅

**File:** `src/devto_mirror/ai_optimization/content_analyzer.py:639`
**Original Complexity:** 45
**Current Complexity:** 3
**Target Complexity:** ≤ 15

**Refactoring Strategy:**

- Extract content type detection logic into separate helper methods
- Create a mapping/strategy pattern for content type detection
- Reduce nested conditionals using early returns

### 2. DevToSchemaGenerator.generate_article_schema - Complexity: 7 ✅

**File:** `src/devto_mirror/ai_optimization/schema_generator.py:252`
**Original Complexity:** 55
**Current Complexity:** 7
**Target Complexity:** ≤ 15

**Refactoring Completed:**

- Extracted author extraction into `_extract_author_info()`
- Extracted date handling into `_extract_dates()` with `_normalize_iso_date()` helper
- Extracted image handling into `_extract_images()`
- Extracted tags/keywords into `_extract_keywords()`
- Extracted engagement metrics into `_extract_engagement_metrics()`
- Extracted content metrics into `_extract_content_metrics()`
- Refactored main method as orchestrator calling helper methods

## High Priority (Complexity 20-39)

### 3. DevToMetadataEnhancer._determine_content_type - Complexity: 24

**File:** `src/devto_mirror/ai_optimization/metadata_enhancer.py:119`
**Current Complexity:** 24
**Target Complexity:** ≤ 15

**Refactoring Strategy:**

- Similar to item #1, extract into helper methods
- Consider sharing logic with DevToContentAnalyzer._determine_content_type

### 4. DevToContentAnalyzer.extract_api_metrics - Complexity: 20 ✓ COMPLETED

**File:** `src/devto_mirror/ai_optimization/content_analyzer.py:92`
**Original Complexity:** 20
**Target Complexity:** ≤ 15
**Status:** ✓ Refactored

**Refactoring Approach:**

- Created `_validate_numeric_metric()` helper method to centralize validation logic
- Replaced 5 repetitive nested conditionals with configuration-driven approach
- Used metric configuration list to define validation rules (key, min_value)
- Single loop iterates through configuration, eliminating nested conditionals

**Changes:**

- Added `_validate_numeric_metric(value, min_value)` method for validation
- Refactored `extract_api_metrics()` to use metric configuration
- Maintained backward compatibility and all existing tests pass

### 5. DevToMetadataEnhancer._add_article_meta_tags - Complexity: 19

**File:** `src/devto_mirror/ai_optimization/metadata_enhancer.py:65`
**Current Complexity:** 19
**Target Complexity:** ≤ 15

**Refactoring Strategy:**

- Extract Open Graph meta tags generation
- Extract Twitter Card meta tags generation
- Separate validation logic from generation logic

### 6. DevToAISitemapGenerator._determine_content_type - Complexity: 18

**File:** `src/devto_mirror/ai_optimization/sitemap_generator.py:312`
**Current Complexity:** 18
**Target Complexity:** ≤ 15

**Refactoring Strategy:**

- Share implementation with other _determine_content_type methods
- Consider creating a base class or mixin for content type determination

### 7. _fetch_article_pages - Complexity: 18

**File:** `scripts/generate_site.py:78`
**Current Complexity:** 18
**Target Complexity:** ≤ 15

**Refactoring Strategy:**

- Extract retry logic into separate function
- Extract response processing into helper method
- Simplify error handling with early returns

## Medium Priority (Complexity 16-19)

### 8. GitHubPagesCrawlerAnalyzer.analyze_robots_txt - Complexity: 17

**File:** `scripts/analyze_github_pages_crawlers.py:32`
**Current Complexity:** 17
**Target Complexity:** ≤ 15

**Refactoring Strategy:**

- Extract robots.txt parsing into separate method
- Extract permission analysis into helper function
- Simplify user-agent handling logic

### 9. DevToMetadataEnhancer.add_source_attribution_metadata - Complexity: 17

**File:** `src/devto_mirror/ai_optimization/metadata_enhancer.py:251`
**Current Complexity:** 17
**Target Complexity:** ≤ 15

**Refactoring Strategy:**

- Extract attribution link generation
- Extract metadata tag creation
- Separate validation from generation

### 10. DevToContentAnalyzer.extract_code_languages - Complexity: 16

**File:** `src/devto_mirror/ai_optimization/content_analyzer.py:212`
**Current Complexity:** 16
**Target Complexity:** ≤ 15

**Refactoring Strategy:**

- Extract language detection patterns
- Extract confidence scoring logic
- Simplify nested loops

### 11. DevToSchemaGenerator (class) - Complexity: 17

**File:** `src/devto_mirror/ai_optimization/schema_generator.py:20`
**Current Complexity:** 17
**Target Complexity:** ≤ 15

**Refactoring Strategy:**

- Review class structure
- Consider splitting into multiple specialized classes
- Reduce method interdependencies

## Status Summary

- **Total Functions:** 11
- **Critical Priority (>= 40):** 2
- **High Priority (20-39):** 5
- **Medium Priority (16-19):** 4

## Refactoring Guidelines

1. **Maximum Cognitive Complexity:** 15 per function
2. **Extract Methods:** Break down complex functions into smaller, focused helpers
3. **Early Returns:** Use guard clauses to reduce nesting
4. **Strategy Pattern:** Use dictionaries/mappings instead of long if-else chains
5. **Single Responsibility:** Each function should do one thing well
6. **Code Reuse:** Look for duplicated logic across similar functions

## Progress Tracking

<<<<<<< HEAD
- [ ] DevToContentAnalyzer._determine_content_type (45)
- [ ] DevToSchemaGenerator.generate_article_schema (55)
- [ ] DevToMetadataEnhancer._determine_content_type (24)
- [x] DevToContentAnalyzer.extract_api_metrics (20)
=======
- [x] DevToContentAnalyzer._determine_content_type (45 → 3) ✅
- [x] DevToSchemaGenerator.generate_article_schema (55 → 7) ✅
- [x] DevToMetadataEnhancer._determine_content_type (24 → 3) ✅
- [ ] DevToContentAnalyzer.extract_api_metrics (20)
>>>>>>> 758e82ab
- [ ] DevToMetadataEnhancer._add_article_meta_tags (19)
- [ ] DevToAISitemapGenerator._determine_content_type (18)
- [ ] _fetch_article_pages (18)
- [ ] GitHubPagesCrawlerAnalyzer.analyze_robots_txt (17)
- [ ] DevToMetadataEnhancer.add_source_attribution_metadata (17)
- [ ] DevToContentAnalyzer.extract_code_languages (16)
- [x] DevToSchemaGenerator class (17 → 7) ✅<|MERGE_RESOLUTION|>--- conflicted
+++ resolved
@@ -170,17 +170,10 @@
 
 ## Progress Tracking
 
-<<<<<<< HEAD
-- [ ] DevToContentAnalyzer._determine_content_type (45)
-- [ ] DevToSchemaGenerator.generate_article_schema (55)
-- [ ] DevToMetadataEnhancer._determine_content_type (24)
-- [x] DevToContentAnalyzer.extract_api_metrics (20)
-=======
 - [x] DevToContentAnalyzer._determine_content_type (45 → 3) ✅
 - [x] DevToSchemaGenerator.generate_article_schema (55 → 7) ✅
 - [x] DevToMetadataEnhancer._determine_content_type (24 → 3) ✅
-- [ ] DevToContentAnalyzer.extract_api_metrics (20)
->>>>>>> 758e82ab
+- [x] DevToContentAnalyzer.extract_api_metrics (20) ✅
 - [ ] DevToMetadataEnhancer._add_article_meta_tags (19)
 - [ ] DevToAISitemapGenerator._determine_content_type (18)
 - [ ] _fetch_article_pages (18)
