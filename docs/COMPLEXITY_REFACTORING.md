--- conflicted
+++ resolved
@@ -17,15 +17,8 @@
 - Create a mapping/strategy pattern for content type detection
 - Reduce nested conditionals using early returns
 
-<<<<<<< HEAD
 ### 2. DevToSchemaGenerator.generate_article_schema - Complexity: 7 ✅
 
-=======
-=======
-
-### 2. DevToSchemaGenerator.generate_article_schema - Complexity: 7 ✅
-
->>>>>>> 414c77f2
 **File:** `src/devto_mirror/ai_optimization/schema_generator.py:252`
 **Original Complexity:** 55
 **Current Complexity:** 7
@@ -169,18 +162,8 @@
 
 ## Progress Tracking
 
-<<<<<<< HEAD
-- [ ] DevToContentAnalyzer._determine_content_type (45)
+- [x] DevToContentAnalyzer._determine_content_type (45)
 - [x] DevToSchemaGenerator.generate_article_schema (55 → 7) ✅
-=======
-<<<<<<< HEAD
-- [x] DevToContentAnalyzer._determine_content_type (45 → 3) ✅
-- [ ] DevToSchemaGenerator.generate_article_schema (55)
-=======
-- [ ] DevToContentAnalyzer._determine_content_type (45)
-- [x] DevToSchemaGenerator.generate_article_schema (55 → 7) ✅
->>>>>>> a51e133 (refactor(schema): reduce generate_article_schema complexity from 55 to 7)
->>>>>>> 414c77f2
 - [ ] DevToMetadataEnhancer._determine_content_type (24)
 - [ ] DevToContentAnalyzer.extract_api_metrics (20)
 - [ ] DevToMetadataEnhancer._add_article_meta_tags (19)
