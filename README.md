--- conflicted
+++ resolved
@@ -97,21 +97,12 @@
 
 We maintain four primary GitHub Actions workflows. Key changes in this branch:
 
-<<<<<<< HEAD
-- `security-ci.yml`: Uses Python 3.11 and `uv` for dependency installation, runs `pip-audit`, `bandit`, and `flake8`. Adds `workflow_dispatch` for manual testing and enforces least-privilege permissions.
-- `codeql.yml`: Runs CodeQL analysis via `github/codeql-action@v3` with Python analysis enabled. Includes `workflow_dispatch` and explicit permissions.
-- `publish.yaml`: Now scheduled weekly on Wednesdays at `09:38 AM EDT` (cron `38 13 * * 3`), uses Python 3.11 and `uv`, and deploys to `gh-pages`.
-- `refresh.yaml`: Manual `workflow_dispatch` trigger that creates a backup branch, resets `last_run.txt`, and triggers the publish workflow.
-
-All workflows include `workflow_dispatch` to allow manual runs from the Actions UI and use `actions/setup-python@v6` with caching enabled for `pip`/`uv`.
-=======
 - `security-ci.yml`: Uses Python 3.11 for dependency installation, runs `pip-audit`, `bandit`, and `flake8`. Adds `workflow_dispatch` for manual testing and enforces least-privilege permissions.
 - `codeql.yml`: Runs CodeQL analysis via `github/codeql-action@v3` with Python analysis enabled. Includes `workflow_dispatch` and explicit permissions.
 - `publish.yaml`: Now scheduled weekly on Wednesdays at `09:38 AM EDT` (cron `38 13 * * 3`), uses Python 3.11 and deploys to `gh-pages`.
 - `refresh.yaml`: Manual `workflow_dispatch` trigger that creates a backup branch, resets `last_run.txt`, and triggers the publish workflow.
 
 All workflows include `workflow_dispatch` to allow manual runs from the Actions UI and use `actions/setup-python@v6` with caching enabled for `pip`.
->>>>>>> ef0cd950
 
 ---
 
